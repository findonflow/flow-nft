<<<<<<< HEAD
import ViewResolver from "ViewResolver"
import MetadataViews from "MetadataViews"
import ExampleNFT from "ExampleNFT"
=======
import "ExampleNFT"
import "MetadataViews"
>>>>>>> 0faf904a

access(all) struct NFTView {
    access(all) let id: UInt64
    access(all) let uuid: UInt64
    access(all) let name: String
    access(all) let description: String
    access(all) let thumbnail: String
    access(all) let royalties: [MetadataViews.Royalty]
    access(all) let externalURL: String
    access(all) let collectionPublicPath: PublicPath
    access(all) let collectionStoragePath: StoragePath
    access(all) let collectionProviderPath: PrivatePath
    access(all) let collectionPublic: String
    access(all) let collectionPublicLinkedType: String
    access(all) let collectionProviderLinkedType: String
    access(all) let collectionName: String
    access(all) let collectionDescription: String
    access(all) let collectionExternalURL: String
    access(all) let collectionSquareImage: String
    access(all) let collectionBannerImage: String
    access(all) let collectionSocials: {String: String}
    access(all) let traits: MetadataViews.Traits

    init(
        id: UInt64,
        uuid: UInt64,
        name: String,
        description: String,
        thumbnail: String,
        royalties: [MetadataViews.Royalty],
        externalURL: String,
        collectionPublicPath: PublicPath,
        collectionStoragePath: StoragePath,
        collectionProviderPath: PrivatePath,
        collectionPublic: String,
        collectionPublicLinkedType: String,
        collectionProviderLinkedType: String,
        collectionName: String,
        collectionDescription: String,
        collectionExternalURL: String,
        collectionSquareImage: String,
        collectionBannerImage: String,
        collectionSocials: {String: String},
        traits: MetadataViews.Traits
    ) {
        self.id = id
        self.uuid = uuid
        self.name = name
        self.description = description
        self.thumbnail = thumbnail
        self.royalties = royalties
        self.externalURL = externalURL
        self.collectionPublicPath = collectionPublicPath
        self.collectionStoragePath = collectionStoragePath
        self.collectionProviderPath = collectionProviderPath
        self.collectionPublic = collectionPublic
        self.collectionPublicLinkedType = collectionPublicLinkedType
        self.collectionProviderLinkedType = collectionProviderLinkedType
        self.collectionName = collectionName
        self.collectionDescription = collectionDescription
        self.collectionExternalURL = collectionExternalURL
        self.collectionSquareImage = collectionSquareImage
        self.collectionBannerImage = collectionBannerImage
        self.collectionSocials = collectionSocials
        self.traits = traits
    }
}

access(all) fun main(address: Address, id: UInt64): NFTView {
    let account = getAccount(address)

    let collectionData = ExampleNFT.resolveView(Type<MetadataViews.NFTCollectionData>()) as! MetadataViews.NFTCollectionData?
        ?? panic("ViewResolver does not resolve NFTCollectionData view")

    let collection = account.capabilities.borrow<&{ViewResolver.ResolverCollection}>(
            collectionData.publicPath
        ) ?? panic("Could not borrow a reference to the collection")

    let viewResolver = collection.borrowViewResolver(id: id) ?? panic("Could not borrow resolver with given id")

    let nftView = MetadataViews.getNFTView(id: id, viewResolver : viewResolver)

    let collectionSocials: {String: String} = {}
    for key in nftView.collectionDisplay!.socials.keys {
        collectionSocials[key] = nftView.collectionDisplay!.socials[key]!.url
    }


    return NFTView(
        id: nftView.id,
        uuid: nftView.uuid,
        name: nftView.display!.name,
        description: nftView.display!.description,
        thumbnail: nftView.display!.thumbnail.uri(),
        royalties: nftView.royalties!.getRoyalties(),
        externalURL: nftView.externalURL!.url,
        collectionPublicPath: nftView.collectionData!.publicPath,
        collectionStoragePath: nftView.collectionData!.storagePath,
        collectionProviderPath: nftView.collectionData!.providerPath,
        collectionPublic: nftView.collectionData!.publicCollection.identifier,
        collectionPublicLinkedType: nftView.collectionData!.publicLinkedType.identifier,
        collectionProviderLinkedType: nftView.collectionData!.providerLinkedType.identifier,
        collectionName: nftView.collectionDisplay!.name,
        collectionDescription: nftView.collectionDisplay!.description,
        collectionExternalURL: nftView.collectionDisplay!.externalURL.url,
        collectionSquareImage: nftView.collectionDisplay!.squareImage.file.uri(),
        collectionBannerImage: nftView.collectionDisplay!.bannerImage.file.uri(),
        collectionSocials: collectionSocials,
        traits: nftView.traits!,
    )
}<|MERGE_RESOLUTION|>--- conflicted
+++ resolved
@@ -1,11 +1,6 @@
-<<<<<<< HEAD
-import ViewResolver from "ViewResolver"
-import MetadataViews from "MetadataViews"
-import ExampleNFT from "ExampleNFT"
-=======
 import "ExampleNFT"
 import "MetadataViews"
->>>>>>> 0faf904a
+import "ViewResolver"
 
 access(all) struct NFTView {
     access(all) let id: UInt64
