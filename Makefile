--- conflicted
+++ resolved
@@ -2,17 +2,9 @@
 test:
 	$(MAKE) generate -C lib/go
 	$(MAKE) test -C lib/go
-<<<<<<< HEAD
-	flow test --cover tests/*_tests.cdc
-=======
 	flow test --cover --covercode="contracts" tests/test_*.cdc
->>>>>>> 0faf904a
 
 .PHONY: ci
 ci:
 	$(MAKE) ci -C lib/go
-<<<<<<< HEAD
-	flow test --cover tests/*_tests.cdc
-=======
-	flow test --cover --covercode="contracts" tests/test_*.cdc
->>>>>>> 0faf904a
+	flow test --cover --covercode="contracts" tests/test_*.cdc