--- conflicted
+++ resolved
@@ -1,67 +1,4 @@
 {
-<<<<<<< HEAD
-	"contracts": {
-		"ExampleNFT": {
-			"source": "./contracts/ExampleNFT-v2.cdc",
-			"aliases": {
-				"emulator": "f8d6e0586b0a20c7"
-			}
-		},
-		"FungibleToken": {
-			"source": "./contracts/utility/FungibleToken.cdc",
-			"aliases": {
-				"emulator": "ee82856bf20e2aa6"
-			}
-		},
-		"MetadataViews": {
-			"source": "./contracts/MetadataViews.cdc",
-			"aliases": {
-				"emulator": "f8d6e0586b0a20c7"
-			}
-		},
-		"MultipleNFT": {
-			"source": "./contracts/MultipleNFT.cdc",
-			"aliases": {
-				"emulator": "f8d6e0586b0a20c7"
-			}
-		},
-		"NFTForwarding": "./contracts/utility/NFTForwarding.cdc",
-		"NonFungibleToken": {
-			"source": "./contracts/NonFungibleToken-v2.cdc",
-			"aliases": {
-				"emulator": "f8d6e0586b0a20c7"
-			}
-		},
-		"ViewResolver": {
-			"source": "./contracts/ViewResolver.cdc",
-			"aliases": {
-				"emulator": "f8d6e0586b0a20c7"
-			}
-		}
-	},
-	"networks": {
-		"emulator": "127.0.0.1:3569",
-		"mainnet": "access.mainnet.nodes.onflow.org:9000",
-		"testnet": "access.devnet.nodes.onflow.org:9000"
-	},
-	"accounts": {
-		"emulator-account": {
-			"address": "f8d6e0586b0a20c7",
-			"key": "1a05ba433be5af2988e814d1e4fa08f1574140e6cb5649a861cc6377718c51be"
-		}
-	},
-	"deployments": {
-		"emulator": {
-			"emulator-account": [
-				"ViewResolver",
-				"NonFungibleToken",
-				"MetadataViews",
-				"MultipleNFT",
-				"ExampleNFT"
-			]
-		}
-	}
-=======
   "emulators": {
     "default": {
       "port": 3569,
@@ -133,5 +70,4 @@
       ]
     }
   }
->>>>>>> 0faf904a
 }