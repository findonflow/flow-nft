/* 
*
*  This is an example implementation of a Flow Non-Fungible Token
*  It is not part of the official standard but it assumed to be
*  similar to how many NFTs would implement the core functionality.
*
*  This contract does not implement any sophisticated classification
*  system for its NFTs. It defines a simple NFT with minimal metadata.
*   
*/

import NonFungibleToken from "./NonFungibleToken.cdc"
import MetadataViews from "./MetadataViews.cdc"

pub contract ExampleNFT: NonFungibleToken {

    pub var totalSupply: UInt64

    pub event ContractInitialized()
    pub event Withdraw(id: UInt64, from: Address?)
    pub event Deposit(id: UInt64, to: Address?)

    pub let CollectionStoragePath: StoragePath
    pub let CollectionPublicPath: PublicPath
    pub let MinterStoragePath: StoragePath

    pub resource NFT: NonFungibleToken.INFT, MetadataViews.Resolver {
        pub let id: UInt64

        pub let name: String
        pub let description: String
        pub let thumbnail: String
        access(self) let royalties: [MetadataViews.Royalty]

        init(
            id: UInt64,
            name: String,
            description: String,
            thumbnail: String,
            royalties: [MetadataViews.Royalty]
        ) {
            self.id = id
            self.name = name
            self.description = description
            self.thumbnail = thumbnail
            self.royalties = royalties
        }
    
        pub fun getViews(): [Type] {
            return [
                Type<MetadataViews.Display>(),
                Type<MetadataViews.Royalties>(),
<<<<<<< HEAD
                Type<MetadataViews.NFTCollectionData>(),
                Type<MetadataViews.Edition>()
=======
                Type<MetadataViews.ExternalURL>(),
                Type<MetadataViews.NFTCollectionData>(),
                Type<MetadataViews.NFTCollectionDisplay>(),
                Type<MetadataViews.Serial>()
>>>>>>> bf6b18d0
            ]
        }

        pub fun resolveView(_ view: Type): AnyStruct? {
            switch view {
                case Type<MetadataViews.Display>():
                    return MetadataViews.Display(
                        name: self.name,
                        description: self.description,
                        thumbnail: MetadataViews.HTTPFile(
                            url: self.thumbnail
                        )
                    )
<<<<<<< HEAD
                case Type<MetadataViews.Edition>():
                    // There is no max number of NFTs that can be minted from this contract
                    // so the max edition field value is set to nil
                    let editionInfo = MetadataViews.EditionInfo(name: "Example NFT Edition", number: self.id, max: nil)
                    let editionList: [MetadataViews.EditionInfo] = [editionInfo]
                    return MetadataViews.Edition(
                        editionList
=======
                case Type<MetadataViews.Serial>():
                    return MetadataViews.Serial(
                        self.id
>>>>>>> bf6b18d0
                    )
                case Type<MetadataViews.Royalties>():
                    return MetadataViews.Royalties(
                        self.royalties
                    )
                case Type<MetadataViews.ExternalURL>():
                    return MetadataViews.ExternalURL("https://example-nft.onflow.org/".concat(self.id.toString()))
                case Type<MetadataViews.NFTCollectionData>():
                    return MetadataViews.NFTCollectionData(
                        storagePath: ExampleNFT.CollectionStoragePath,
                        publicPath: ExampleNFT.CollectionPublicPath,
                        providerPath: /private/exampleNFTCollection,
                        publicCollection: Type<&ExampleNFT.Collection{ExampleNFT.ExampleNFTCollectionPublic}>(),
                        publicLinkedType: Type<&ExampleNFT.Collection{ExampleNFT.ExampleNFTCollectionPublic,NonFungibleToken.CollectionPublic,NonFungibleToken.Receiver,MetadataViews.ResolverCollection}>(),
                        providerLinkedType: Type<&ExampleNFT.Collection{ExampleNFT.ExampleNFTCollectionPublic,NonFungibleToken.CollectionPublic,NonFungibleToken.Provider,MetadataViews.ResolverCollection}>(),
                        createEmptyCollectionFunction: (fun (): @NonFungibleToken.Collection {
                            return <-ExampleNFT.createEmptyCollection()
                        })
                    )
                case Type<MetadataViews.NFTCollectionDisplay>():
                    let media = MetadataViews.Media(
                        file: MetadataViews.HTTPFile(
                            url: "https://assets.website-files.com/5f6294c0c7a8cdd643b1c820/5f6294c0c7a8cda55cb1c936_Flow_Wordmark.svg"
                        ),
                        mediaType: "image/svg+xml"
                    )
                    return MetadataViews.NFTCollectionDisplay(
                        name: "The Example Collection",
                        description: "This collection is used as an example to help you develop your next Flow NFT.",
                        externalURL: MetadataViews.ExternalURL("https://example-nft.onflow.org"),
                        squareImage: media,
                        bannerImage: media,
                        socials: {
                            "twitter": MetadataViews.ExternalURL("https://twitter.com/flow_blockchain")
                        }
                    )
            }
            return nil
        }
    }

    pub resource interface ExampleNFTCollectionPublic {
        pub fun deposit(token: @NonFungibleToken.NFT)
        pub fun getIDs(): [UInt64]
        pub fun borrowNFT(id: UInt64): &NonFungibleToken.NFT
        pub fun borrowExampleNFT(id: UInt64): &ExampleNFT.NFT? {
            post {
                (result == nil) || (result?.id == id):
                    "Cannot borrow ExampleNFT reference: the ID of the returned reference is incorrect"
            }
        }
    }

    pub resource Collection: ExampleNFTCollectionPublic, NonFungibleToken.Provider, NonFungibleToken.Receiver, NonFungibleToken.CollectionPublic, MetadataViews.ResolverCollection {
        // dictionary of NFT conforming tokens
        // NFT is a resource type with an `UInt64` ID field
        pub var ownedNFTs: @{UInt64: NonFungibleToken.NFT}

        init () {
            self.ownedNFTs <- {}
        }

        // withdraw removes an NFT from the collection and moves it to the caller
        pub fun withdraw(withdrawID: UInt64): @NonFungibleToken.NFT {
            let token <- self.ownedNFTs.remove(key: withdrawID) ?? panic("missing NFT")

            emit Withdraw(id: token.id, from: self.owner?.address)

            return <-token
        }

        // deposit takes a NFT and adds it to the collections dictionary
        // and adds the ID to the id array
        pub fun deposit(token: @NonFungibleToken.NFT) {
            let token <- token as! @ExampleNFT.NFT

            let id: UInt64 = token.id

            // add the new token to the dictionary which removes the old one
            let oldToken <- self.ownedNFTs[id] <- token

            emit Deposit(id: id, to: self.owner?.address)

            destroy oldToken
        }

        // getIDs returns an array of the IDs that are in the collection
        pub fun getIDs(): [UInt64] {
            return self.ownedNFTs.keys
        }

        // borrowNFT gets a reference to an NFT in the collection
        // so that the caller can read its metadata and call its methods
        pub fun borrowNFT(id: UInt64): &NonFungibleToken.NFT {
            return (&self.ownedNFTs[id] as &NonFungibleToken.NFT?)!
        }
 
        pub fun borrowExampleNFT(id: UInt64): &ExampleNFT.NFT? {
            if self.ownedNFTs[id] != nil {
                // Create an authorized reference to allow downcasting
                let ref = (&self.ownedNFTs[id] as auth &NonFungibleToken.NFT?)!
                return ref as! &ExampleNFT.NFT
            }

            return nil
        }

        pub fun borrowViewResolver(id: UInt64): &AnyResource{MetadataViews.Resolver} {
            let nft = (&self.ownedNFTs[id] as auth &NonFungibleToken.NFT?)!
            let exampleNFT = nft as! &ExampleNFT.NFT
            return exampleNFT as &AnyResource{MetadataViews.Resolver}
        }

        destroy() {
            destroy self.ownedNFTs
        }
    }

    // public function that anyone can call to create a new empty collection
    pub fun createEmptyCollection(): @NonFungibleToken.Collection {
        return <- create Collection()
    }

    // Resource that an admin or something similar would own to be
    // able to mint new NFTs
    //
    pub resource NFTMinter {

        // mintNFT mints a new NFT with a new ID
        // and deposit it in the recipients collection using their collection reference
        pub fun mintNFT(
            recipient: &{NonFungibleToken.CollectionPublic},
            name: String,
            description: String,
            thumbnail: String,
            royalties: [MetadataViews.Royalty]
        ) {

            // create a new NFT
            var newNFT <- create NFT(
                id: ExampleNFT.totalSupply,
                name: name,
                description: description,
                thumbnail: thumbnail,
                royalties: royalties
            )

            // deposit it in the recipient's account using their reference
            recipient.deposit(token: <-newNFT)

            ExampleNFT.totalSupply = ExampleNFT.totalSupply + UInt64(1)
        }
    }

    init() {
        // Initialize the total supply
        self.totalSupply = 0

        // Set the named paths
        self.CollectionStoragePath = /storage/exampleNFTCollection
        self.CollectionPublicPath = /public/exampleNFTCollection
        self.MinterStoragePath = /storage/exampleNFTMinter

        // Create a Collection resource and save it to storage
        let collection <- create Collection()
        self.account.save(<-collection, to: self.CollectionStoragePath)

        // create a public capability for the collection
        self.account.link<&ExampleNFT.Collection{NonFungibleToken.CollectionPublic, ExampleNFT.ExampleNFTCollectionPublic, MetadataViews.ResolverCollection}>(
            self.CollectionPublicPath,
            target: self.CollectionStoragePath
        )

        // Create a Minter resource and save it to storage
        let minter <- create NFTMinter()
        self.account.save(<-minter, to: self.MinterStoragePath)

        emit ContractInitialized()
    }
}<|MERGE_RESOLUTION|>--- conflicted
+++ resolved
@@ -50,15 +50,11 @@
             return [
                 Type<MetadataViews.Display>(),
                 Type<MetadataViews.Royalties>(),
-<<<<<<< HEAD
-                Type<MetadataViews.NFTCollectionData>(),
-                Type<MetadataViews.Edition>()
-=======
+                Type<MetadataViews.Edition>(),
                 Type<MetadataViews.ExternalURL>(),
                 Type<MetadataViews.NFTCollectionData>(),
                 Type<MetadataViews.NFTCollectionDisplay>(),
                 Type<MetadataViews.Serial>()
->>>>>>> bf6b18d0
             ]
         }
 
@@ -72,7 +68,6 @@
                             url: self.thumbnail
                         )
                     )
-<<<<<<< HEAD
                 case Type<MetadataViews.Edition>():
                     // There is no max number of NFTs that can be minted from this contract
                     // so the max edition field value is set to nil
@@ -80,11 +75,10 @@
                     let editionList: [MetadataViews.EditionInfo] = [editionInfo]
                     return MetadataViews.Edition(
                         editionList
-=======
+                    )
                 case Type<MetadataViews.Serial>():
                     return MetadataViews.Serial(
                         self.id
->>>>>>> bf6b18d0
                     )
                 case Type<MetadataViews.Royalties>():
                     return MetadataViews.Royalties(
