--- conflicted
+++ resolved
@@ -1,15 +1,9 @@
 /// This transaction is what an account would run
 /// to set itself up to receive NFTs
 
-<<<<<<< HEAD
-import NonFungibleToken from "NonFungibleToken"
-import MetadataViews from "MetadataViews"
-import ExampleNFT from "ExampleNFT"
-=======
 import "NonFungibleToken"
 import "ExampleNFT"
 import "MetadataViews"
->>>>>>> 0faf904a
 
 transaction {
 
