--- conflicted
+++ resolved
@@ -1,13 +1,9 @@
 /// This transaction is for transferring an ExampleNFT from one account to another
 
-<<<<<<< HEAD
-import ViewResolver from "ViewResolver"
-import NonFungibleToken from "NonFungibleToken"
-import MetadataViews from "MetadataViews"
-=======
+import "ViewResolver"
+import "MetadataViews"
 import "NonFungibleToken"
 import "ExampleNFT"
->>>>>>> 0faf904a
 
 transaction(contractAddress: Address, contractName: String, recipient: Address, withdrawID: UInt64) {
 
