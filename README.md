# Flow Non-Fungible Token Standard

This standard defines the minimum functionality required to
implement a safe, secure, and easy-to-use non-fungible token
contract on the [Flow blockchain](https://www.onflow.org/).

## What is Cadence?

[Cadence is the resource-oriented programming language](https://docs.onflow.org/cadence)
for developing smart contracts on Flow.

Before reading this standard,
we recommend completing the [Cadence tutorials](https://docs.onflow.org/cadence/tutorial/01-first-steps/)
to build a basic understanding of the programming language.

Resource-oriented programming, and by extension Cadence,
provides an ideal programming model for non-fungible tokens (NFTs).
Users are able to store their NFT objects directly in their accounts and transact
peer-to-peer. Learn more in this [blog post about resources](https://medium.com/dapperlabs/resource-oriented-programming-bee4d69c8f8e).

## Core features

The `NonFungibleToken` contract defines the following set of functionality
that must be included in each implementation.

Contracts that implement the `NonFungibleToken` interface are required to implement two resource interfaces:

- `NFT` - A resource that describes the structure of a single NFT.
- `Collection` - A resource that can hold multiple NFTs of the same type.

  Users typically store one collection per NFT type, saved at a well-known location in their account storage.

  For example, all NBA Top Shot Moments owned by a single user are held in a [`TopShot.Collection`](https://github.com/dapperlabs/nba-smart-contracts/blob/master/contracts/TopShot.cdc#L605) stored in their account at the path `/storage/MomentCollection`.

### Create a new NFT collection

Create a new collection using the `createEmptyCollection` function.

This function MUST return an empty collection that contains no NFTs.

Users typically save new collections to a well-known location in their account
and link the `NonFungibleToken.CollectionPublic` interface as a public capability.

```swift
let collection <- ExampleNFT.createEmptyCollection()

account.save(<-collection, to: /storage/ExampleNFTCollection)

// create a public capability for the collection
account.link<&{NonFungibleToken.CollectionPublic}>(
    /public/ExampleNFTCollection,
    target: /storage/ExampleNFTCollection
)
```

### Withdraw an NFT

Withdraw an `NFT` from a `Collection` using the [`withdraw`](contracts/ExampleNFT.cdc#L36-L42) function.
This function emits the [`Withdraw`](contracts/ExampleNFT.cdc#L12) event.

```swift
let collectionRef = account.borrow<&ExampleNFT.Collection>(from: /storage/ExampleNFTCollection)
    ?? panic("Could not borrow a reference to the owner's collection")

// withdraw the NFT from the owner's collection
let nft <- collectionRef.withdraw(withdrawID: 42)
```

### Deposit an NFT

Deposit an `NFT` into a `Collection` using the [`deposit`](contracts/ExampleNFT.cdc#L46-L57) function.
This function emits the [`Deposit`](contracts/ExampleNFT.cdc#L13) event.

This function is available on the `NonFungibleToken.CollectionPublic` interface,
which accounts publish as public capability.
This capability allows anybody to deposit an NFT into a collection
without accessing the entire collection.

```swift
let nft: ExampleNFT.NFT

// ...

let collection = account.getCapability(/public/ExampleNFTCollection)
    .borrow<&{NonFungibleToken.CollectionPublic}>()
    ?? panic("Could not borrow a reference to the receiver's collection")

collection.deposit(token: <-nft)
```

#### ⚠️ Important

In order to comply with the deposit function in the interface,
an implementation MUST take a `@NonFungibleToken.NFT` resource as an argument.
This means that anyone can send a resource object that conforms to `@NonFungibleToken.NFT` to a deposit function.
In an implementation, you MUST cast the `token` as your specific token type before depositing it or you will
deposit another token type into your collection. For example:

```swift
let token <- token as! @ExampleNFT.NFT
```

### List NFTs in an account

Return a list of NFTs in a `Collection` using the [`getIDs`](contracts/ExampleNFT.cdc#L59-L62) function.

This function is available on the `NonFungibleToken.CollectionPublic` interface,
which accounts publish as public capability.

```swift
let collection = account.getCapability(/public/ExampleNFTCollection)
    .borrow<&{NonFungibleToken.CollectionPublic}>()
    ?? panic("Could not borrow a reference to the receiver's collection")

let ids = collection.getIDs()
```

## NFT Metadata

NFT metadata is represented in a flexible and modular way using
the [standard proposed in FLIP-0636](https://github.com/onflow/flow/blob/master/flips/20210916-nft-metadata.md).

When writing an NFT contract,
you should implement the [`MetadataViews.Resolver`](contracts/MetadataViews.cdc#L3-L6)interface,
which allows your NFT to implement one or more metadata types called views.

Each view represents a different type of metadata,
such as an on-chain creator biography or an off-chain video clip.
Views do not specify or require how to store your metadata, they only specify
the format to query and return them, so projects can still be flexible with how they store their data.

### How to read metadata

This example shows how to read basic information about an NFT
including the name, description, image and owner.

**Source: [get_nft_metadata.cdc](transactions/scripts/get_nft_metadata.cdc)**

```swift
import ExampleNFT from "..."
import MetadataViews from "..."

// ...

// Get the regular public capability
let collection = account.getCapability(ExampleNFT.CollectionPublicPath)
    .borrow<&{ExampleNFT.ExampleNFTCollectionPublic}>()
    ?? panic("Could not borrow a reference to the collection")

// Borrow a reference to the NFT as usual
let nft = collection.borrowExampleNFT(id: 42)
    ?? panic("Could not borrow a reference to the NFT")

// Call the resolveView method
// Provide the type of the view that you want to resolve
// View types are defined in the MetadataViews contract
// You can see if an NFT supports a specific view type by using the `getViews()` method
if let view = nft.resolveView(Type<MetadataViews.Display>()) {
    let display = view as! MetadataViews.Display

    log(display.name)
    log(display.description)
    log(display.thumbnail)
}

// The owner is stored directly on the NFT object
let owner: Address = nft.owner!.address!

// Inspect the type of this NFT to verify its origin
let nftType = nft.getType()

// `nftType.identifier` is `A.f3fcd2c1a78f5eee.ExampleNFT.NFT`
```

### How to implement metadata

The [example NFT contract](contracts/ExampleNFT.cdc) shows how to implement metadata views.

### List of views

| Name       | Purpose                                    | Status      | Source                                                                                                   |
| ----------- | ------------------------------------------ | ----------- | -------------------------------------------------------------------------------------------------------- |
| `Display`   | Return the basic representation of an NFT. | Implemented | [MetadataViews.cdc](https://github.com/onflow/flow-nft/blob/master/contracts/MetadataViews.cdc#L31-L66)  |
| `HTTPFile`  | A file available at an HTTP(S) URL.        | Implemented | [MetadataViews.cdc](https://github.com/onflow/flow-nft/blob/master/contracts/MetadataViews.cdc#L86-L98)  |
| `IPFSFile`  | A file stored in IPFS.                     | Implemented | [MetadataViews.cdc](https://github.com/onflow/flow-nft/blob/master/contracts/MetadataViews.cdc#L100-L137) |
| `Edition`   | Return information about one or more editions for an NFT. | Implemented | [MetadataViews.cdc](https://github.com/onflow/flow-nft/blob/master/contracts/MetadataViews.cdc#L139-L174) |
| `Editions`  | Wrapper for multiple edition views.        | Implemented | [MetadataViews.cdc](https://github.com/onflow/flow-nft/blob/master/contracts/MetadataViews.cdc#L176-L187)|
| `Serial`    |                                            | Implemented | [MetadataViews.cdc](https://github.com/onflow/flow-nft/blob/master/contracts/MetadataViews.cdc#L200-L211)|
| `Royalty`   | A Royalty Cut for a given NFT.             | Implemented | [MetadataViews.cdc](https://github.com/onflow/flow-nft/blob/master/contracts/MetadataViews.cdc#L224-L264) |
| `Royalties` | Wrapper for multiple Royalty views.        | Implemented | [MetadataViews.cdc](https://github.com/onflow/flow-nft/blob/master/contracts/MetadataViews.cdc#L266-L290) |
| `Media`     |                                            | Implemented | [MetadataViews.cdc](https://github.com/onflow/flow-nft/blob/master/contracts/MetadataViews.cdc#L311-L328)|
| `Medias`    |                                            | Implemented | [MetadataViews.cdc](https://github.com/onflow/flow-nft/blob/master/contracts/MetadataViews.cdc#L330-L340)|
| `License`   |                                            | Implemented | [MetadataViews.cdc](https://github.com/onflow/flow-nft/blob/master/contracts/MetadataViews.cdc#L353-L362)|
| `ExternalURL`|                                           | Implemented | [MetadataViews.cdc](https://github.com/onflow/flow-nft/blob/master/contracts/MetadataViews.cdc#L375-L385)|
| `NFTCollectionData` | Provides storage and retrieval information of an NFT | Implemented | [MetadataViews.cdc](https://github.com/onflow/flow-nft/blob/master/contracts/MetadataViews.cdc#L398-L455) |
| `NFTCollectionDisplay` | Returns the basic representation of an NFT's Collection.  | Implemented | [MetadataViews.cdc](https://github.com/onflow/flow-nft/blob/master/contracts/MetadataViews.cdc#L468-L507) |
| `Rarity`   |                                            | Implemented | [MetadataViews.cdc](https://github.com/onflow/flow-nft/blob/master/contracts/MetadataViews.cdc#L523-L550)|
| `Trait`    |                                            | Implemented | [MetadataViews.cdc](https://github.com/onflow/flow-nft/blob/master/contracts/MetadataViews.cdc#L563-L590)|
| `Traits`   |                                            | Implemented | [MetadataViews.cdc](https://github.com/onflow/flow-nft/blob/master/contracts/MetadataViews.cdc#L592-L605)|

## Allways prefer wrappers over single views

When exposing a view that could have multiple occurrences on a single NFT, such as `Edition`, `Royalty`, `Media` or `Trait` the wrapper view should always be used, even if there is only a single occurrence. The wrapper view is always the plural version of the single view name and can be found below the main view definition in the `MetadataViews` contract.

When resolving the view, the wrapper view should be the returned value, instead of returning the single view or just an array of several occurrences of the view.

### Example

#### Prefered

```cadence
pub fun resolveView(_ view: Type): AnyStruct? {
    switch view {
        case Type<MetadataViews.Editions>():
            let editionInfo = MetadataViews.Edition(name: "Example NFT Edition", number: self.id, max: nil)
            let editionList: [MetadataViews.Edition] = [editionInfo]
            return MetadataViews.Editions(
                editionList
            )
    }
}
```

#### To be avoided

```cadence
// `resolveView` should always return the same type that was passed to it as an argument, so this is improper usage because it returns `Edition` instead of `Editions`.
pub fun resolveView(_ view: Type): AnyStruct? {
    switch view {
        case Type<MetadataViews.Editions>():
            let editionInfo = MetadataViews.Edition(name: "Example NFT Edition", number: self.id, max: nil)
            return editionInfo
    }
}
```
```cadence
// This is also improper usage because it returns `[Edition]` instead of `Editions`
pub fun resolveView(_ view: Type): AnyStruct? {
    switch view {
        case Type<MetadataViews.Editions>():
            let editionInfo = MetadataViews.Edition(name: "Example NFT Edition", number: self.id, max: nil)
            let editionList: [MetadataViews.Edition] = [editionInfo]
            return editionList
    }
}
```

<<<<<<< HEAD
=======
| Name       | Purpose                                    | Status      | Source                                                                                                   |
| ----------- | ------------------------------------------ | ----------- | -------------------------------------------------------------------------------------------------------- |
| `Display`   | Return the basic representation of an NFT. | Implemented | [MetadataViews.cdc](https://github.com/onflow/flow-nft/blob/master/contracts/MetadataViews.cdc#L35-L70)  |
| `HTTPFile`  | A file available at an HTTP(S) URL.        | Implemented | [MetadataViews.cdc](https://github.com/onflow/flow-nft/blob/master/contracts/MetadataViews.cdc#L80-L92)  |
| `IPFSFile`  | A file stored in IPFS.                     | Implemented | [MetadataViews.cdc](https://github.com/onflow/flow-nft/blob/master/contracts/MetadataViews.cdc#L94-L133) |
| `Royalties` | An array of Royalty Cuts for a given NFT.  | Implemented | [MetadataViews.cdc](https://github.com/onflow/flow-nft/blob/master/contracts/MetadataViews.cdc#L136-L208) |
| `Edition`  | Return information about one or more editions for an NFT. | Implemented | [MetadataViews.cdc](https://github.com/onflow/flow-nft/blob/master/contracts/MetadataViews.cdc#L246-L266) |
| `NFTCollectionData` | Provides storage and retrieval information of an NFT | Implemented | [MetadataViews.cdc](https://github.com/onflow/flow-nft/blob/master/contracts/MetadataViews.cdc#L243-L299) |
| `NFTCollectionDisplay` | Returns the basic representation of an NFT's Collection.  | Implemented | [MetadataViews.cdc](https://github.com/onflow/flow-nft/blob/master/contracts/MetadataViews.cdc#L301-L328) |
>>>>>>> 5bae98d5

## Royalty View

The `MetadataViews` contract also includes [a standard view for Royalties](https://github.com/onflow/flow-nft/blob/master/contracts/MetadataViews.cdc#L136-L208).

This view is meant to be used by 3rd party marketplaces to take a cut of the proceeds of an NFT sale
and send it to the author of a certain NFT. Each NFT can have its own royalty view:

```cadence
pub struct Royalties {

    /// Array that tracks the individual royalties
    access(self) let cutInfos: [Royalty]
}
```

and the royalty can indicate whatever fungible token it wants to accept via the type of the generic `{FungibleToken.Reciever}` capability that it specifies:

```cadence
pub struct Royalty {
    /// Generic FungibleToken Receiver for the beneficiary of the royalty
    /// Can get the concrete type of the receiver with receiver.getType()
    /// Recommendation - Users should create a new link for a FlowToken receiver for this using `getRoyaltyReceiverPublicPath()`,
    /// and not use the default FlowToken receiver.
    /// This will allow users to update the capability in the future to use a more generic capability
    pub let receiver: Capability<&AnyResource{FungibleToken.Receiver}>

    /// Multiplier used to calculate the amount of sale value transferred to royalty receiver.
    /// Note - It should be between 0.0 and 1.0
    /// Ex - If the sale value is x and multiplier is 0.56 then the royalty value would be 0.56 * x.
    ///
    /// Generally percentage get represented in terms of basis points
    /// in solidity based smart contracts while cadence offers `UFix64` that already supports
    /// the basis points use case because its operations
    /// are entirely deterministic integer operations and support up to 8 points of precision.
    pub let cut: UFix64
}
```

If someone wants to make a listing for their NFT on a marketplace,
the marketplace can check to see if the royalty receiver accepts the seller's desired fungible token
by checking the concrete type of the reference.
If the concrete type is not the same as the type of token the seller wants to accept,
the marketplace has a few options.
They could either get the address of the receiver by using the
`receiver.owner.address` field and check to see if the account has a receiver for the desired token,
they could perform the sale without a royalty cut, or they could abort the sale
since the token type isn't accepted by the royalty beneficiary.

You can see example implementations of royalties in the `ExampleNFT` contract
and the associated transactions and scripts.

<<<<<<< HEAD
#### Important Royalty Instructions for Royalty Receivers
=======
#### Important instructions for royalty receivers
>>>>>>> 5bae98d5

If you plan to set your account as a receiver of royalties, you'll likely want to be able to accept
as many token types as possible. This won't be immediately possible at first, but eventually,
we will also design a contract that can act as a sort of switchboard for fungible tokens.
It will accept any generic fungible token and route it to the correct vault in your account. 
This hasn't been built yet, but you can still set up your account to be ready for it in the future.
Therefore, if you want to receive royalties, you should set up your account with the
[`setup_account_to_receive_royalty.cdc` transaction](https://github.com/onflow/flow-nft/blob/master/transactions/setup_account_to_receive_royalty.cdc).

This will link generic public path from `MetadataViews.getRoyaltyReceiverPublicPath()`
to your chosen fungible token for now. Then, use that public path for your royalty receiver
and in the future, you will be able to easily update the link at that path to use the
fungible token switchboard instead.

## How to propose a new view

Please open a pull request to propose a new metadata view or changes to an existing view.

## Feedback

As Flow and Cadence are still new,
we expect this standard to evolve based on feedback
from both developers and users.

We'd love to hear from anyone who has feedback. For example:

- Are there any features that are missing from the standard?
- Are the current features defined in the best way possible?
- Are there any pre and post conditions that are missing?
- Are the pre and post conditions defined well enough? Error messages?
- Are there any other actions that need an event defined for them?
- Are the current event definitions clear enough and do they provide enough information?
- Are the variable, function, and parameter names descriptive enough?
- Are there any openings for bugs or vulnerabilities that we are not noticing?

Please create an issue in this repository if there is a feature that
you believe needs discussing or changing.

## Comparison to other standards on Ethereum

This standard covers much of the same ground as ERC-721 and ERC-1155,
but without most of the downsides.

- Tokens cannot be sent to contracts that don't understand how to use them, because an account needs to have a `Receiver` or `Collection` in its storage to receive tokens.
- If the recipient is a contract that has a stored `Collection`, the tokens can just be deposited to that Collection without having to do a clunky `approve`, `transferFrom`.
- Events are defined in the contract for withdrawing and depositing, so a recipient will always be notified that someone has sent them tokens with their own deposit event.
- This version can support batch transfers of NFTs. Even though it isn't explicitly defined in the contract, a batch transfer can be done within a transaction by just withdrawing all the tokens to transfer, then depositing them wherever they need to be, all atomically.
- Transfers can trigger actions because users can define custom `Receivers` to execute certain code when a token is sent.
- Easy ownership indexing: rathing than iterating through all tokens to find which ones you own, you have them all stored in your account's collection and can get the list of the ones you own instantly.

## How to test the standard

If you want to test out these contracts, we recommend either testing them
with the [Flow Playground](https://play.onflow.org)
or with the [Visual Studio Code Extension](https://github.com/onflow/flow/blob/master/docs/vscode-extension.md#cadence-visual-studio-code-extension).

The steps to follow are:

1. Deploy `NonFungibleToken.cdc`
2. Deploy `ExampleNFT.cdc`, importing `NonFungibleToken` from the address you deployed it to.

Then you can experiment with some of the other transactions and scripts in `transactions/`
or even write your own. You'll need to replace some of the import address placeholders with addresses that you deploy to, as well as some of the transaction arguments.

## Running automated tests

You can find automated tests in the `lib/go/test/nft_test.go` file. It uses the transaction templates that are contained in the `lib/go/templates/templates.go` file. Currently, these rely on a dependency from a private dapper labs repository to run, so external users will not be able to run them. We are working on making all of this public so anyone can run tests, but haven't completed this work yet.

## Bonus features

**(These could each be defined as a separate interface and standard and are probably not part of the main standard) They are not implemented in this repository yet**

10- Withdrawing tokens from someone else's Collection by using their `Provider` reference.

- approved withdraw event
- Providing a resource that only approves an account to withdraw a specific amount per transaction or per day/month/etc.
- Returning the list of tokens that an account can withdraw for another account.
- Reading the balance of the account that you have permission to send tokens for
- Owner is able to increase and decrease the approval at will, or revoke it completely
  - This is much harder than anticipated

11 - Standard for Composability/Extensibility

12 - Minting a specific amount of tokens using a specific minter resource that an owner can control

- tokens minted event
- Setting a cap on the total number of tokens that can be minted at a time or overall
- Setting a time frame where this is allowed

13 - Burning a specific amount of tokens using a specific burner resource that an owner controls

- tokens burnt event
- Setting a cap on the number of tokens that can be burned at a time or overall
- Setting a time frame where this is allowed

14 - Pausing Token transfers (maybe a way to prevent the contract from being imported? probably not a good idea)

15 - Cloning the token to create a new token with the same distribution

## License

The works in these files:

- [ExampleNFT.cdc](contracts/ExampleNFT.cdc)
- [NonFungibleToken.cdc](contracts/NonFungibleToken.cdc)

are under the [Unlicense](LICENSE).

## Deploying updates

### Testnet

```sh
TESTNET_PRIVATE_KEY=xxxx flow project deploy --update --network testnet
```<|MERGE_RESOLUTION|>--- conflicted
+++ resolved
@@ -245,19 +245,6 @@
 }
 ```
 
-<<<<<<< HEAD
-=======
-| Name       | Purpose                                    | Status      | Source                                                                                                   |
-| ----------- | ------------------------------------------ | ----------- | -------------------------------------------------------------------------------------------------------- |
-| `Display`   | Return the basic representation of an NFT. | Implemented | [MetadataViews.cdc](https://github.com/onflow/flow-nft/blob/master/contracts/MetadataViews.cdc#L35-L70)  |
-| `HTTPFile`  | A file available at an HTTP(S) URL.        | Implemented | [MetadataViews.cdc](https://github.com/onflow/flow-nft/blob/master/contracts/MetadataViews.cdc#L80-L92)  |
-| `IPFSFile`  | A file stored in IPFS.                     | Implemented | [MetadataViews.cdc](https://github.com/onflow/flow-nft/blob/master/contracts/MetadataViews.cdc#L94-L133) |
-| `Royalties` | An array of Royalty Cuts for a given NFT.  | Implemented | [MetadataViews.cdc](https://github.com/onflow/flow-nft/blob/master/contracts/MetadataViews.cdc#L136-L208) |
-| `Edition`  | Return information about one or more editions for an NFT. | Implemented | [MetadataViews.cdc](https://github.com/onflow/flow-nft/blob/master/contracts/MetadataViews.cdc#L246-L266) |
-| `NFTCollectionData` | Provides storage and retrieval information of an NFT | Implemented | [MetadataViews.cdc](https://github.com/onflow/flow-nft/blob/master/contracts/MetadataViews.cdc#L243-L299) |
-| `NFTCollectionDisplay` | Returns the basic representation of an NFT's Collection.  | Implemented | [MetadataViews.cdc](https://github.com/onflow/flow-nft/blob/master/contracts/MetadataViews.cdc#L301-L328) |
->>>>>>> 5bae98d5
-
 ## Royalty View
 
 The `MetadataViews` contract also includes [a standard view for Royalties](https://github.com/onflow/flow-nft/blob/master/contracts/MetadataViews.cdc#L136-L208).
@@ -309,11 +296,7 @@
 You can see example implementations of royalties in the `ExampleNFT` contract
 and the associated transactions and scripts.
 
-<<<<<<< HEAD
-#### Important Royalty Instructions for Royalty Receivers
-=======
 #### Important instructions for royalty receivers
->>>>>>> 5bae98d5
 
 If you plan to set your account as a receiver of royalties, you'll likely want to be able to accept
 as many token types as possible. This won't be immediately possible at first, but eventually,
