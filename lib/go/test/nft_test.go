--- conflicted
+++ resolved
@@ -21,12 +21,8 @@
 
 	// Deploy NonFungibleToken.cdc
 	nftCode := contracts.NonFungibleToken()
-<<<<<<< HEAD
 	nftAddress, err := b.CreateAccount(
 		nil,
-=======
-	nftAddress, err := b.CreateAccount(nil,
->>>>>>> c5b4fb48
 		[]sdktemplates.Contract{
 			{
 				Name:   "NonFungibleToken",
@@ -34,7 +30,6 @@
 			},
 		},
 	)
-<<<<<<< HEAD
 	assert.NoError(t, err)
 
 	// Deploy Views.cdc
@@ -52,17 +47,6 @@
 
 	// Deploy ExampleNFT.cdc
 	tokenCode := contracts.ExampleNFT(nftAddress, viewsAddress)
-=======
-	if !assert.NoError(t, err) {
-		t.Log(err.Error())
-	}
-
-	_, err = b.CommitBlock()
-	assert.NoError(t, err)
-
-	// Should be able to deploy a contract as a new account with no keys.
-	tokenCode := contracts.ExampleNFT(nftAddress)
->>>>>>> c5b4fb48
 	_, err = b.CreateAccount(
 		nil,
 		[]sdktemplates.Contract{
@@ -72,14 +56,6 @@
 			},
 		},
 	)
-<<<<<<< HEAD
-=======
-	if !assert.NoError(t, err) {
-		t.Log(err.Error())
-	}
-
-	_, err = b.CommitBlock()
->>>>>>> c5b4fb48
 	assert.NoError(t, err)
 }
 
@@ -90,11 +66,7 @@
 
 	// Deploy NonFungibleToken.cdc
 	nftCode := contracts.NonFungibleToken()
-<<<<<<< HEAD
 	nftAddress, err := b.CreateAccount(
-=======
-	nftAddress, _ := b.CreateAccount(
->>>>>>> c5b4fb48
 		nil,
 		[]sdktemplates.Contract{
 			{
@@ -105,7 +77,6 @@
 	)
 	assert.NoError(t, err)
 
-<<<<<<< HEAD
 	// Deploy Views.cdc
 	viewsCode := contracts.Views()
 	viewsAddress, err := b.CreateAccount(
@@ -121,10 +92,6 @@
 
 	// Deploy ExampleNFT.cdc
 	tokenCode := contracts.ExampleNFT(nftAddress, viewsAddress)
-=======
-	// First, deploy the contract
-	tokenCode := contracts.ExampleNFT(nftAddress)
->>>>>>> c5b4fb48
 	tokenAccountKey, tokenSigner := accountKeys.NewWithSigner()
 	tokenAddr, err := b.CreateAccount(
 		[]*flow.AccountKey{tokenAccountKey},
@@ -150,8 +117,7 @@
 		script := templates.GenerateMintNFTScript(nftAddress, tokenAddr)
 
 		tx := createTxWithTemplateAndAuthorizer(b, script, tokenAddr)
-		tx.AddArgument(cadence.NewAddress(tokenAddr))
-
+		
 		tx.AddArgument(cadence.NewAddress(tokenAddr))
 		tx.AddArgument(cadence.String("Example NFT 0"))
 		tx.AddArgument(cadence.String("This is an example NFT"))
@@ -223,7 +189,6 @@
 	)
 	assert.NoError(t, err)
 
-<<<<<<< HEAD
 	// Deploy Views.cdc
 	viewsCode := contracts.Views()
 	viewsAddress, err := b.CreateAccount(
@@ -239,10 +204,6 @@
 
 	// Deploy ExampleNFT.cdc
 	tokenCode := contracts.ExampleNFT(nftAddress, viewsAddress)
-=======
-	// First, deploy the contract
-	tokenCode := contracts.ExampleNFT(nftAddress)
->>>>>>> c5b4fb48
 	tokenAccountKey, tokenSigner := accountKeys.NewWithSigner()
 	tokenAddr, err := b.CreateAccount(
 		[]*flow.AccountKey{tokenAccountKey},
@@ -272,12 +233,9 @@
 		AddAuthorizer(tokenAddr)
 
 	tx.AddArgument(cadence.NewAddress(tokenAddr))
-<<<<<<< HEAD
 	tx.AddArgument(cadence.String("Example NFT 0"))
 	tx.AddArgument(cadence.String("This is an example NFT"))
 	tx.AddArgument(cadence.String("example.jpeg"))
-=======
->>>>>>> c5b4fb48
 
 	signAndSubmit(
 		t, b, tx,
