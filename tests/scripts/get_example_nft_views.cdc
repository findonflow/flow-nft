--- conflicted
+++ resolved
@@ -4,19 +4,6 @@
 import "ExampleNFT"
 import "MetadataViews"
 
-<<<<<<< HEAD
-access(all) fun main(): Bool {
-    let views = ExampleNFT.getViews()
-
-    let expected = [
-        Type<MetadataViews.NFTCollectionData>(),
-        Type<MetadataViews.NFTCollectionDisplay>()
-    ]
-    assert(expected == views)
-
-    return true
-=======
 pub fun main(): [Type] {
     return ExampleNFT.getViews()
->>>>>>> 0faf904a
 }